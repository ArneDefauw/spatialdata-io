# Temp files
.DS_Store
*~
*.tmp
temp/

# Compiled files
__pycache__/

# Distribution / packaging
/build/
/dist/
/*.egg-info/

# Tests and coverage
/.pytest_cache/
/.cache/
/data/

# docs
/docs/generated/
/docs/_build/

# IDEs
/.idea/
/.vscode/
/.spyproject/

# docs
/docs/generated/
/docs/_build/

# other
_version.py
<<<<<<< HEAD
node_modules/

# data
=======
.code-workspace
temp/
node_modules/

# test datasets (e.g. Xenium ones)
data/
>>>>>>> d51d3071
tests/data<|MERGE_RESOLUTION|>--- conflicted
+++ resolved
@@ -32,16 +32,9 @@
 
 # other
 _version.py
-<<<<<<< HEAD
 node_modules/
-
-# data
-=======
 .code-workspace
-temp/
-node_modules/
 
 # test datasets (e.g. Xenium ones)
 data/
->>>>>>> d51d3071
 tests/data