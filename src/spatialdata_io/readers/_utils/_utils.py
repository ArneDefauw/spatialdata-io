from __future__ import annotations

import os
from collections.abc import Mapping
from pathlib import Path
from typing import Any, Optional, Union

import numpy as np
from anndata import AnnData, read_text
from h5py import File
from ome_types import from_tiff
from ome_types.model import Pixels, UnitsLength
from spatialdata._logging import logger

from spatialdata_io.readers._utils._read_10x_h5 import _read_10x_h5

PathLike = Union[os.PathLike, str]  # type:ignore[type-arg]

try:
    from numpy.typing import NDArray

    NDArrayA = NDArray[Any]
except (ImportError, TypeError):
<<<<<<< HEAD
    NDArray = np.ndarray  # type: ignore[unused-ignore]
    NDArrayA = np.ndarray  # type: ignore[unused-ignore]
=======
    NDArray = np.ndarray
    NDArrayA = np.ndarray
>>>>>>> 6d20d762


def _read_counts(
    path: str | Path,
    counts_file: str,
    library_id: Optional[str] = None,
    **kwargs: Any,
) -> tuple[AnnData, str]:
    path = Path(path)
    if counts_file.endswith(".h5"):
        adata: AnnData = _read_10x_h5(path / counts_file, **kwargs)
        with File(path / counts_file, mode="r") as f:
            attrs = dict(f.attrs)
            if library_id is None:
                try:
                    lid = attrs.pop("library_ids")[0]
                    library_id = lid.decode("utf-8") if isinstance(lid, bytes) else str(lid)
                except ValueError:
                    raise KeyError(
                        "Unable to extract library id from attributes. Please specify one explicitly."
                    ) from None

            adata.uns["spatial"] = {library_id: {"metadata": {}}}  # can overwrite
            for key in ["chemistry_description", "software_version"]:
                if key not in attrs:
                    continue
                metadata = attrs[key].decode("utf-8") if isinstance(attrs[key], bytes) else attrs[key]
                adata.uns["spatial"][library_id]["metadata"][key] = metadata

        return adata, library_id
    if library_id is None:
        raise ValueError("Please explicitly specify `library id`.")

    if counts_file.endswith((".csv", ".txt")):
        adata = read_text(path / counts_file, **kwargs)
    elif counts_file.endswith(".mtx.gz"):
        try:
            from scanpy.readwrite import read_10x_mtx
        except ImportError:
            raise ImportError("Please install scanpy to read 10x mtx files, `pip install scanpy`.")
        prefix = counts_file.replace("matrix.mtx.gz", "")
        adata = read_10x_mtx(path, prefix=prefix, **kwargs)
    else:
        raise NotImplementedError("TODO")

    adata.uns["spatial"] = {library_id: {"metadata": {}}}  # can overwrite
    return adata, library_id


def _initialize_raster_models_kwargs(
    image_models_kwargs: Mapping[str, Any], labels_models_kwargs: Mapping[str, Any]
) -> tuple[dict[str, Any], dict[str, Any]]:
    image_models_kwargs = dict(image_models_kwargs)
    if "chunks" not in image_models_kwargs:
        image_models_kwargs["chunks"] = (1, 4096, 4096)
    if "scale_factors" not in image_models_kwargs:
        image_models_kwargs["scale_factors"] = [2, 2, 2, 2]

    labels_models_kwargs = dict(labels_models_kwargs)
    if "chunks" not in labels_models_kwargs:
        labels_models_kwargs["chunks"] = (4096, 4096)
    if "scale_factors" not in labels_models_kwargs:
        labels_models_kwargs["scale_factors"] = [2, 2, 2, 2]
    return image_models_kwargs, labels_models_kwargs


def calc_scale_factors(stack: Any, min_size: int = 1000, default_scale_factor: int = 2) -> list[int]:
    """Calculate scale factors based on image size to get lowest resolution under min_size pixels."""
    # get lowest dimension, ignoring channels
    lower_scale_limit = min(stack.shape[1:])
    scale_factor = default_scale_factor
    scale_factors = [scale_factor]
    lower_scale_limit /= scale_factor
    while lower_scale_limit >= min_size:
        # scale_factors are cumulative, so we don't need to do e.g. scale_factor *= 2
        scale_factors.append(scale_factor)
        lower_scale_limit /= scale_factor
    return scale_factors


def parse_channels(path: Path) -> list[str]:
    """Parse channel names from an OME-TIFF file."""
    images = from_tiff(path).images
    if len(images) > 1:
        logger.warning("Found multiple images in OME-TIFF file. Only the first one will be used.")
    channels = images[0].pixels.channels
    logger.debug(channels)
    names = [c.name for c in channels if c.name is not None]
    return names


def parse_physical_size(path: Path | None = None, ome_pixels: Pixels | None = None) -> float:
    """Parse physical size from OME-TIFF to micrometer."""
    pixels = ome_pixels or from_tiff(path).images[0].pixels
    logger.debug(pixels)
    if pixels.physical_size_x_unit != pixels.physical_size_y_unit:
        logger.error("Physical units for x and y dimensions are not the same.")
        raise NotImplementedError
    if pixels.physical_size_x != pixels.physical_size_y:
        logger.error("Physical sizes for x and y dimensions are the same.")
        raise NotImplementedError
    # convert to micrometer if needed
    if pixels.physical_size_x_unit == UnitsLength.NANOMETER:
        physical_size = pixels.physical_size_x / 1000
    elif pixels.physical_size_x_unit == UnitsLength.MICROMETER:
        physical_size = pixels.physical_size_x
    else:
        logger.error(f"Physical unit not recognized: '{pixels.physical_size_x_unit}'.")
        raise NotImplementedError
    return float(physical_size)<|MERGE_RESOLUTION|>--- conflicted
+++ resolved
@@ -21,13 +21,8 @@
 
     NDArrayA = NDArray[Any]
 except (ImportError, TypeError):
-<<<<<<< HEAD
-    NDArray = np.ndarray  # type: ignore[unused-ignore]
-    NDArrayA = np.ndarray  # type: ignore[unused-ignore]
-=======
     NDArray = np.ndarray
     NDArrayA = np.ndarray
->>>>>>> 6d20d762
 
 
 def _read_counts(
